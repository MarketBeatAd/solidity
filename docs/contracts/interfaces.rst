--- conflicted
+++ resolved
@@ -22,11 +22,7 @@
 
 ::
 
-<<<<<<< HEAD
-    pragma solidity >=0.5.0 <0.8.0;
-=======
-    pragma solidity >=0.6.2 <0.7.0;
->>>>>>> d584b2d1
+    pragma solidity >=0.6.2 <0.8.0;
 
     interface Token {
         enum TokenType { Fungible, NonFungible }
@@ -46,11 +42,7 @@
 
 ::
 
-<<<<<<< HEAD
-    pragma solidity >0.6.1 <0.8.0;
-=======
-    pragma solidity >=0.6.2 <0.7.0;
->>>>>>> d584b2d1
+    pragma solidity >=0.6.2 <0.8.0;
 
     interface ParentA {
         function test() external returns (uint256);
